--- conflicted
+++ resolved
@@ -211,7 +211,6 @@
         this.renderer.buffer.bindBufferBase(group.buffer, glProgram.uniformBufferBindings[name]);
     }
 
-<<<<<<< HEAD
     /**
      * Will create a function that uploads a uniform buffer using the STD140 standard.
      * The upload function will then be cached for future calls
@@ -221,10 +220,7 @@
      * @param glProgram - the gl program to attach the uniform bindings to
      * @param name - the name of the uniform buffer (must exist on the shader)
      */
-    createSyncBufferGroup(group: UniformGroup, glProgram: GLProgram, name:string): UniformsSyncCallback
-=======
     createSyncBufferGroup(group: UniformGroup, glProgram: GLProgram, name: string): UniformsSyncCallback
->>>>>>> 5ac3a3b5
     {
         const { gl } = this.renderer;
 
